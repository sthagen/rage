--- conflicted
+++ resolved
@@ -10,7 +10,14 @@
 
 ## [Unreleased]
 
-<<<<<<< HEAD
+## [0.6.1, 0.7.2] - 2024-11-18
+### Security
+- The age plugin protocol previously allowed plugin names that could be
+  interpreted as file paths. Under certain conditions, this could lead to a
+  different binary being executed as an age plugin than intended. Plugin names
+  are now required to only contain alphanumeric characters or the four special
+  characters `+-._`.
+
 ## [0.8.1] - 2022-06-18
 ### Security
 - `age::Decryptor` did not previously require "contributory" behaviour for
@@ -45,15 +52,6 @@
   the only chunk (meaning that the plaintext is empty). Neither age nor rage
   generate non-empty files ending in an empty chunk, instead marking the final
   full chunk as the last chunk.
-=======
-## [0.6.1, 0.7.2] - 2024-11-18
-### Security
-- The age plugin protocol previously allowed plugin names that could be
-  interpreted as file paths. Under certain conditions, this could lead to a
-  different binary being executed as an age plugin than intended. Plugin names
-  are now required to only contain alphanumeric characters or the four special
-  characters `+-._`.
->>>>>>> f8d0ef71
 
 ## [0.7.1] - 2021-12-27
 ### Fixed
