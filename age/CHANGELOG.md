# Changelog
All notable changes to the age crate will be documented in this file. Changes
to the [age-core crate](../age-core/CHANGELOG.md) also apply to the age crate,
and are not duplicated here.

The format is based on [Keep a Changelog](https://keepachangelog.com/en/1.0.0/),
and this project adheres to Rust's notion of
[Semantic Versioning](https://semver.org/spec/v2.0.0.html). All versions prior
to 1.0.0 are beta releases.

## [Unreleased]

<<<<<<< HEAD
## [0.11.0] - 2024-11-03
### Added
- New streamlined APIs for use with a single recipient or identity and a small
  amount of data (that can fit entirely in memory):
  - `age::encrypt`
  - `age::encrypt_and_armor`
  - `age::decrypt`
- `age::Decryptor::{decrypt, decrypt_async, is_scrypt}`
- `age::IdentityFile::to_recipients`
- `age::IdentityFile::with_callbacks`
- `age::IdentityFile::write_recipients_file`
- `age::IdentityFileConvertError`
- `age::NoCallbacks`
- `age::scrypt`, providing recipient and identity types for passphrase-based
  encryption.
- Partial French translation!

### Changed
- Migrated to `i18n-embed 0.15`, `secrecy 0.10`.
- `age::Encryptor::with_recipients` now takes recipients by reference instead of
  by value. This aligns it with `age::Decryptor` (which takes identities by
  reference), and also means that errors with recipients are reported earlier.
  This causes the following changes to the API:
  - `Encryptor::with_recipients` takes `impl Iterator<Item = &'a dyn Recipient>`
    instead of `Vec<Box<dyn Recipient + Send>>`.
  - Verification of recipients and generation of stanzas now happens in
    `Encryptor::with_recipients` instead of `Encryptor::wrap_output` and
    `Encryptor::wrap_async_output`.
  - `Encryptor::with_recipients` returns `Result<Self, EncryptError>` instead of
    `Option<Self>`, and `Encryptor::{wrap_output, wrap_async_output}` return
    `io::Result<StreamWriter<W>>` instead of `Result<StreamWriter<W>, EncryptError>`.
  - `age::EncryptError` has a new variant `MissingRecipients`, taking the place
    of the `None` that `Encryptor::with_recipients` could previously return.
- `age::Decryptor` is now an opaque struct instead of an enum with `Recipients`
  and `Passphrase` variants.
- `age::IdentityFile` now has a `C: Callbacks` generic parameter, which defaults
  to `NoCallbacks`.
- `age::IdentityFile::into_identities` now returns
  `Result<Vec<Box<dyn crate::Identity>>, DecryptError>` instead of
  `Vec<IdentityFileEntry>`.
- `age::Recipient::wrap_file_key` now returns `(Vec<Stanza>, HashSet<String>)`:
  a tuple of the stanzas to be placed in an age file header, and labels that
  constrain how the stanzas may be combined with those from other recipients.
- `age::plugin::RecipientPluginV1` now supports the labels extension.

### Fixed
- `age::cli_common::read_identities` once again correctly parses identity files
  that are a single line without a trailing newline. This broke in 0.10.0 due to
  an unrelated refactor.

### Removed
- `age::decryptor::PassphraseDecryptor` (use `age::Decryptor` with
  `age::scrypt::Identity` instead).
- `age::decryptor::RecipientsDecryptor` (use `age::Decryptor` instead).
- `age::IdentityFileEntry`
=======
## [0.6.1, 0.7.2, 0.8.2, 0.9.3, 0.10.1] - 2024-11-18
### Security
- The age plugin protocol previously allowed plugin names that could be
  interpreted as file paths. Under certain conditions, this could lead to a
  different binary being executed as an age plugin than intended. Plugin names
  are now required to only contain alphanumeric characters or the four special
  characters `+-._`.
>>>>>>> 62f15b9d

## [0.10.0] - 2024-02-04
### Added
- Russian translation!
- `age::cli_common`:
  - `file_io`:
    - `FileReader`
    - `impl Debug for {LazyFile, OutputFormat, OutputWriter, StdoutWriter}`
  - `StdinGuard`
  - `read_recipients`
- `age::identity::IdentityFile::from_input_reader` (behind `cli-common` feature
  flag).
- `impl Eq for age::ssh::{ParseRecipientKeyError, UnsupportedKey}`
- `impl {Debug, PartialEq, Eq, Hash} for age::x25519::Recipient`

### Changed
- MSRV is now 1.65.0.
- Migrated to `base64 0.21`, `rsa 0.9`.
- `age::cli_common`:
  - `file_io`:
    - `InputReader::File` enum variant now contains `FileReader` instead of
      `std::fs::File`.
    - `OutputWriter::new` now takes an `allow_overwrite` boolean argument. If
      `OutputWriter` will write to a file, this boolean enables the caller to
      control whether the file will be overwritten if it exists (instead of the
      implicit behaviour that was previously changed in 0.6.0).
  - `read_identities` now takes an `&mut StdinGuard` argument, and `filenames`
    may now contain at most one entry of `"-"`, which will be interpreted as
    reading from standard input.
  - `ReadError` has new variants:
    - `EncryptedIdentities`
    - `InvalidRecipient`
    - `InvalidRecipientsFile`
    - `MissingRecipientsFile`
    - `MultipleStdin`
    - `RsaModulusTooLarge`
    - `RsaModulusTooSmall`
- `age::ssh`:
  - `ParseRecipientKeyError` has new variants:
    - `RsaModulusTooLarge`
    - `RsaModulusTooSmall`
  - The following trait implementations now return
    `Err(ParseRecipientKeyError::RsaModulusTooLarge)` instead of
    `Err(ParseRecipientKeyError::Unsupported(_))` when encountering an RSA
    public key with a modulus larger than 4096 bits:
    - `impl FromStr for Recipient`
    - `impl TryFrom<Identity> for Recipient`

### Fixed
- `age::Encryptor::with_user_passphrase` will now re-measure the `scrypt` work
  factor until it is measurable, instead of setting the work factor to maximum.
- `age::cli_common`:
  - `UiCallbacks::confirm` no longer requires erasing the confirmation message
    before it will accept a response.
  - `UiCallbacks::request_public_string` no longer prepends the description to
    the response string.
- Weak `ssh-rsa` public keys that are smaller than 2048 bits are now rejected
  from all string-parsing APIs. The `Recipient::SshRsa` enum variant can still
  be manually constructed with such keys; this will be fixed in a future crate
  refactor.

## [0.9.2] - 2023-06-12
### Added
- `age::Decryptor::{new_buffered, new_async_buffered}`, which are more efficient
  for types implementing `std::io::BufRead` or `futures::io::AsyncBufRead`
  (which includes `&[u8]` slices).
- `impl std::io::BufRead for age::armor::ArmoredReader`
- `impl futures::io::AsyncBufRead for age::armor::ArmoredReader`

### Changed
- The `pinentry` binary used by `age::cli_common::read_secret` can now be set
  manually with the `PINENTRY_PROGRAM` environment variable. It accepts either a
  binary name or a path. Setting this to the empty string will disable `pinentry`
  usage and fall back to the CLI interface.

### Fixed
- The `AsyncWrite::poll_write` implementation for `age::stream::StreamWriter`
  now never returns 0 if there is data to write. This makes `StreamWriter`
  compatible with `futures::io::copy`.

## [0.9.1] - 2023-03-24
### Added
- Support for encrypted OpenSSH keys exported from 1Password.

## [0.9.0] - 2022-10-27
### Security
- `age::ssh::Recipient::SshRsa` now has a maximum modulus size of 4096 bits, to
  prevent a Denial of Service (DoS) condition when encrypting to untrusted
  public keys.

### Added
- `age::armor::ArmoredReadError`, used to wrap armor-specific read errors inside
  `std::io::Error`.
- `age::ssh`:
  - `impl Clone for Identity`

### Changed
- MSRV is now 1.59.0.
- Migrated to `rsa 0.7`.
- `age::Encryptor::with_recipients` now returns `Option<Encryptor>`, with `None`
  returned if the provided list of recipients is empty (to prevent files being
  encrypted to no recipients). The `recipients` argument is also now
  `Vec<Box<dyn age::Recipient + Send>>`.
- `age::encrypted::Identity::recipients` now returns
  `Vec<Box<dyn age::Recipient + Send>>`.

### Fixed
- `age::Decryptor` now rejects invalid or non-canonical `scrypt` recipient
  stanzas (instead of ignoring or accepting them respectively), matching the
  [age specification](https://c2sp.org/age#scrypt-recipient-stanza).
- `age::armor::ArmoredReader`:
  - It now correctly implements strict parsing as defined in
    [RFC 7468](https://www.rfc-editor.org/rfc/rfc7468.html#section-3), and
    rejects armored files with non-canonical final lines (where padding bytes
    are omitted).
  - It now rejects armored files with non-whitespace characters after the end
    marker.
  - It now accepts armored files with no newline after the end marker.
    Previously these were rejected by the synchronous API, and would cause the
    async API to hang.
  - The async API now correctly rejects some classes of invalid armoring that
    previously would cause it to hang.

## [0.8.1] - 2022-06-18
### Security
- `age::Decryptor` did not previously require "contributory" behaviour for
  `X25519` recipient stanzas. If an age file has an `X25519` recipient stanza
  with an ephemeral share that is a small-order point, the file could previously
  be decrypted by any native age identity. To ensure we match the behaviour in
  the [age specification](https://c2sp.org/age#x25519-recipient-stanza), these
  files are now rejected as invalid.

### Fixed
- `age::Decryptor` now rejects invalid or non-canonical `X25519` recipient
  stanzas (instead of ignoring or accepting them respectively), matching the
  [age specification](https://c2sp.org/age#x25519-recipient-stanza).

## [0.8.0] - 2022-05-02
### Added
- `age::Callbacks::confirm` to request that the user provides confirmation for
  some action.
- `age::cli_common::file_io::InputReader::is_terminal`
- `age::ssh::ParseRecipientKeyError`, which was previously in the public API but
  unnameable and could not be matched upon.

### Changed
- MSRV is now 1.56.0.
- `age::Callbacks` now requires `Clone + Send + Sync + 'static` bounds.
- `age::cli_common::file_io::OutputWriter::new` now takes an `input_is_tty`
  boolean argument. If `input_is_tty` is set to `true`, then if `OutputWriter`
  will write to a stdout TTY, it buffers the entire output so it doesn't get in
  the way of typing the input, and then writes the buffered output to stdout
  during `OutputWriter::flush`.
- Ciphertexts are now required to end in a non-empty STREAM chunk, unless it is
  the only chunk (meaning that the plaintext is empty). Neither age nor rage
  generate non-empty files ending in an empty chunk, instead marking the final
  full chunk as the last chunk.

## [0.7.1] - 2021-12-27
### Fixed
- Bumped `age-core` to 0.7.1 to fix a bug where non-canonical recipient stanza
  bodies in an age file header would cause a panic instead of being rejected.

## [0.7.0] - 2021-10-18
### Added
- `age::encrypted::Identity`, for decrypting files with passphrase-encrypted
  age identity files.
- `age::IdentityFileEntry` enum, representing the possible kinds of entries
  within an age identity file.
- `age::{DecryptError, EncryptError, PluginError}: Clone` bounds.
- `age::cli_common::UiCallbacks: Clone + Copy` bounds.
- `age::cli_common::Passphrase::random`, for generating a secure passphrase.
- `age::cli_common::ReadError`
- `age::secrecy`, which re-exports the `secrecy` crate.

### Changed
- MSRV is now 1.51.0.
- `age::IdentityFile::into_identities` now returns `Vec<IdentityFileEntry>`.
- `age::cli_common::read_identities`:
  - Encrypted age files will now be parsed and assumed to be encrypted age
    identities. This assumption is checked at file-decryption time.
  - New `max_work_factor` parameter for controlling the work factor when
    decrypting encrypted identities.
  - Identities are now returned in the same order as `filenames` (and
    top-to-bottom from within each file). Plugin identities are no longer
    coalesced; there is one `Box<dyn Identity>` per plugin identity.
  - `age::cli_common::ReadError` is now returned instead of a user-specified
    error type. The error constructor parameters have been removed from the
    function.
- `age::Callbacks::prompt` has been renamed to `Callbacks::display_message`.
  - `age::cli_common::UiCallbacks::display_message` no longer uses `pinentry`
    (which displays a temporary prompt that can be dismissed), so the message is
    now part of the visible CLI output.

### Removed
- `IdentityFile::split_into` (replaced by `IdentityFileEntry::Plugin`).

## [0.6.0] - 2021-05-02
### Security
- `StreamReader::seek(SeekFrom::End(offset))` did not previously authenticate
  the ciphertext length; if the ciphertext had been truncated or extended by
  `adversary_offset`, it would instead seek to `offset + adversary_offset`. This
  allowed an adversary with temporary control of an encrypted age file to
  control the location of a plaintext read following a seek-from-end. `age` now
  returns an error if the last chunk is invalid.
  - `rage` was not affected by this security issue, as it does not use `Seek`.
  - `rage-mount` may have been affected; it does not use `SeekFrom::End`
    directly, but the `tar` or `zip` crates might do so.

### Added
- Plugin support, enabled by the `plugin` feature flag:
  - `age::plugin::{Identity, Recipient}` structs for parsing plugin recipients
    and identities from strings.
  - `age::plugin::RecipientPluginV1`, which implements `age::Recipient` and runs
    the V1 recipient plugin protocol.
  - `age::plugin::IdentityPluginV1`, which implements `age::Identity` and runs
    the V1 identity plugin protocol.
- The `web-sys` feature flag, which enables calculating the work factor for
  passphrase encryption with the
  [Performance timer](https://developer.mozilla.org/en-US/docs/Web/API/Performance)
  via the `web-sys` crate, when compiling for a WebAssembly target such as
  `wasm32-unknown-unknown`. This feature is ignored for the `wasm32-wasi`
  target, which supports
  [`std::time::SystemTime`](https://doc.rust-lang.org/stable/std/time/struct.SystemTime.html#underlying-system-calls).
- `age::Callbacks::request_public_string` to request non-private input from the
  user (which will not trigger any OS-level passphrase-style prompt, unlike
  `Callbacks::request_passphrase`).

### Changed
- MSRV is now 1.47.0.
- `age::cli_common::file_io::OutputWriter::File` will now *overwrite* the file
  if it exists, instead of returning an error. This makes it consistent with
  `age::cli_common::file_io::OutputWriter::Stdout`, as well as most UNIX tools.
- Files encrypted with this version of `age` might not decrypt with previous
  beta versions, due to changes in how stanza bodies are canonically encoded.
  This should only affect a small fraction of files (if grease that triggers the
  change is added, which has a 3% chance per file).
- `age::decryptor::RecipientsDecryptor` now takes
  `impl Iterator<Item = &'a dyn Identity>` in its decryption methods, to make
  decrypting multiple files with the same identities easier.
- `age::cli_common::file_io::OutputWriter::File` now wraps a `LazyFile` struct
  (instead of wrapping `std::io::File` directly), which does not open the file
  until it is first written to.
- `age::decryptor::Callbacks` has been moved to `age::Callbacks`, as it is no
  longer decryption-specific.

### Fixed
- `age::cli_common::read_identities` now allows either kind of line ending in
  SSH identity files.
- Default `en-US` language strings are now always loaded, even if translations
  are not loaded by calling `age::localizer().select(&requested_languages)`.
- `StreamReader::seek(SeekFrom::End(0))` now seeks to the correct position when
  the plaintext is an exact multiple of the chunk size.

## [0.5.1] - 2021-02-13
### Fixed
- Bumped dependencies to `i18n-embed-fl 0.3` and `i18n-embed 0.10.2` to fix a
  transient dependency breakage, that broke `cargo install rage` because
  [`cargo install` ignores `Cargo.lock`](https://github.com/rust-lang/cargo/issues/7169).

## [0.5.0] - 2020-11-22
### Added
- Italian, Spanish, and Chinese translations!
- New core traits, implemented by all relevant `age` types:
  - `age::Identity`, representing an identity that can decrypt an age file.
  - `age::Recipient`, representing a potential recipient of an age file.
- Separate modules and structs for different recipient types:
  - `age::x25519`
  - `age::ssh` (behind the `ssh` feature flag).
- `age::EncryptError`, representing errors that can occur during encryption.
- `age::IdentityFile` struct, for parsing a list of native age identities
  (currently only `age::x25519::Identity`) from a file.
- Asynchronous APIs for encryption and decryption, enabled by the `async`
  feature flag:
  - `age::Encryptor::wrap_async_output()`
  - `age::Decryptor::new_async()`
  - `age::decryptor::RecipientsDecryptor::decrypt_async()`
  - `age::decryptor::PassphraseDecryptor::decrypt_async()`
- Explicit armoring support, enabled by the `armor` feature flag:
  - `age::armor::ArmoredReader`, which can be wrapped around an input to handle
    a potentially-armored age file.
  - `age::armor::ArmoredWriter`, which can be wrapped around an output to
    optionally apply the armored age format.

### Changed
- MSRV is now 1.45.0.
- Changes due to the new core traits:
  - `age::Encryptor::with_recipients` now takes `Vec<Box<dyn Recipient>>`.
  - `age::decryptor::RecipientsDecryptor` now takes
    `impl Iterator<Item = Box<dyn Identity>>` in its decryption methods.
  - `age::cli_common::read_identities` now returns `Vec<Box<dyn Identity>>`, as
    it abstracts over `age::IdentityFile` and `age::ssh::Identity`. When the
    `ssh` feature flag is enabled, it also takes an `unsupported_ssh` argument
    for handling unsupported SSH identities.
  - `age::Error` has been renamed to `age::DecryptError`.
- Changes due to explicit armoring support:
  - `age::Encryptor::wrap_output` now only generates the non-malleable binary
    age format. To optionally generate armored age files, use
    `encryptor.wrap_output(ArmoredWriter::wrap_output(output, format))`.
  - `age::Decryptor` now only decrypts the non-malleable binary age format. To
    handle age files that are potentially armored, use
    `Decryptor::new(ArmoredReader::new(input))`.
  - `age::Format` has been moved to `age::armor::Format`.
- SSH support is now disabled by default, behind the `ssh` feature flag.
  `ssh-rsa` keys are now supported without the `unstable` feature flag.
- `age::Callbacks` has been moved to `age::decryptor::Callbacks`.

### Removed
- `age::SecretKey` (replaced by `age::x25519::Identity` and
  `age::ssh::Identity`).
- `age::keys::RecipientKey` (replaced by `age::x25519::Recipient` and
  `age::ssh::Recipient`).
- `age::keys::{Identity, IdentityKey}` (replaced by `age::Identity` trait on
  individual identities, and `age::IdentityFile` for parsing identities).
- `age::decryptor::RecipientsDecryptor::decrypt_with_callbacks()` (identities
  are now expected to handle their own callbacks, and
  `age::cli_common::read_identities` now adds callbacks to SSH identities).
- Default identity path:
  - `age::cli_common::get_config_dir`.
  - The `no_default` parameter for `age::cli_common::read_identities`.

## [0.4.0] - 2020-03-25
### Added
- `age::Decryptor::new(R: Read)`, which parses an age file header and returns
  a context-specific decryptor.
- `age::decryptor` module containing the context-specific decryptors.
  - Their decryption methods return the concrete type `StreamReader<R>`,
    enabling them to handle seekable readers.
- `age::Encryptor::with_recipients(Vec<RecipientKey>)`
- `age::Encryptor::with_user_passphrase(SecretString)`
- Support for encrypted OpenSSH keys created with `ssh-keygen` prior to OpenSSH
  7.6.
- `age::cli_common::file_io::OutputWriter::is_terminal`

### Changed
- `age::Decryptor` has been refactored to auto-detect the decryption type. As a
  result, both identity-based and passphrase-based decryption need to be
  handled.
- `age::StreamReader` has been moved into the `age::stream` module, along with
  `StreamWriter` which was previously public but has now been formally exposed
  in the API for documentation purposes.
- `age::Encryptor` is now an opaque struct, and must be created via its new
  constructors.
- `age::Encryptor::wrap_output` now consumes `self`, making it harder to
  accidentally reuse a passphrase for multiple encrypted files.
- `age::cli_common::read_identities` now takes an additional `file_not_found`
  parameter for customising the error when an identity filename is not found.

### Removed
- `age::Decryptor::trial_decrypt` (replaced by context-specific decryptors).
- `age::Decryptor::trial_decrypt_seekable` (merged into the context-specific
  decryptors).
- `age::Error::ArmoredWhenSeeking`
- `age::Error::MessageRequiresKeys`
- `age::Error::MessageRequiresPassphrase`

### Fixed
- Key files with Windows line endings are now correctly parsed.

## [0.3.1] - 2020-02-11
### Fixed
- Bumped dependencies to `cookie-factory ^0.3.1` to fix nightly builds.

## [0.3.0] - 2020-02-09
### Added
- `age::Callbacks`, which encapsulates any requests that might be necessary
  during the decryption process.
- `age::cli_common::UiCallbacks`, which implements `Callbacks` with requests to
  the user via `age::cli_common::read_secret`.
- `age::Decryptor::with_identities(Vec<Identity>)`
- `age::Decryptor::with_identities_and_callbacks(Vec<Identity>, Box<dyn Callbacks>)`
- `age::Encryptor` will insert a random recipient stanza into the header, to
  keep age's joint well oiled.

### Changed
- The CLI tools have been moved into the `rage` crate.
- The `age::Decryptor::Keys` enum case has been renamed to `Identities` and
  altered to store a `Box<dyn Callbacks>` internally.
- `age::Decryptor::trial_decrypt` and `age::Decryptor::trial_decrypt_seekable`
  both no longer take a `request_passphrase` argument.
- `age::cli_common::read_secret`:
  - Takes an additional `prompt` parameter.
  - Uses the system `pinentry` binary for requesting secrets if available.
  - Returns `pinentry::Error` instead of `io::Error`.
- `age::cli_common::read_or_generate_passphrase` now returns `pinentry::Error`
  instead of `io::Error`.
- Core age parsers and serializers have been moved into the `age-core` crate.

### Fixed
- Fixed several crashes in the armored format reader, found by fuzzing. The
  reader also now correctly enforces a canonical armor marker and line lengths.
- Recipient stanzas with empty bodies are correctly parsed.

## [0.2.0] - 2020-01-10
### Added
- The library crate can be compiled to WASM.
- When encrypting to a passphrase, rage will generate a secure passphrase if the
  user does not provide one.
- `SecretKey::to_string -> secrecy::SecretString`, which zeroizes most internal
  state. (Zeroizing all internal state requires changes to the `bech32` crate.)
- `RecipientKey` implements `Display`, and can be converted to a string using
  `recipient.to_string()`.
- `Decryptor::with_passphrase` constructor.
- `--max-work-factor WF` argument for rage and rage-mount, to enable overriding
  the default maximum (which is around 16 seconds of work).

### Changed
- `age::Encryptor::wrap_output` now takes an `age::Format` enum argument instead
  of a boolean flag.
- Recipients are now parsed as filenames last instead of first. If a filename
  happens to also be a valid recipient format, the file will be ignored. This
  can be overridden by using an absolute file path.
- The filename `-` (hyphen) is now treated as an explicit request to read from
  standard input or write to standard output when used as an input or output
  filename.
- `-o -` will override protections for terminals when standard output is not
  being piped elsewhere: output will not be truncated, and binary data will be
  printed directly to the terminal.
- Armored encrypted output can now be printed to the terminal. Large files will
  be truncated (to protect the terminal), corrupting the encryption. This can be
  overriden with `-o -`.
- The `Decryptor::Passphrase` enum case has been altered to store an optional
  maximum work factor.

### Removed
- `SecretKey::to_str` (replaced by `SecretKey::to_string`).
- `RecipientKey::to_str` (replaced by `Display` implementation and
  `recipient.to_string()`).

### Fixed
- Corrected encoding of example recipients in manpages.
- Re-enabled the default identities file (#41).
- Fixed parser to reject encrypted OpenSSH keys if they contain invalid
  `bcrypt_pbkdf` parameters.
- [Unix] `rage-keygen -o filename` now creates files with mode `600` (i.e. the
  output file is no longer world-readable).
- Unknown recipient lines are now parsed and ignored during decryption, instead
  of causing a hard failure.

## [0.1.1] - 2019-12-29
### Added
- Debian packaging support via `cargo deb`. See [docs/debian.md](../docs/debian.md)
  for details.

### Changed
- Moved the `num_traits` dependency behind the `unstable` feature flag.
- The `generate-docs` example now generates (the equivalent of ) `gzip -9`
  manpages, for ease of use in Debian packaging.

### Fixed
- Decrypted chunks inside the STREAM implementation are now zeroized after use.

## [0.1.0] - 2019-12-27

Initial beta release!<|MERGE_RESOLUTION|>--- conflicted
+++ resolved
@@ -10,7 +10,14 @@
 
 ## [Unreleased]
 
-<<<<<<< HEAD
+## [0.6.1, 0.7.2, 0.8.2, 0.9.3, 0.10.1] - 2024-11-18
+### Security
+- The age plugin protocol previously allowed plugin names that could be
+  interpreted as file paths. Under certain conditions, this could lead to a
+  different binary being executed as an age plugin than intended. Plugin names
+  are now required to only contain alphanumeric characters or the four special
+  characters `+-._`.
+
 ## [0.11.0] - 2024-11-03
 ### Added
 - New streamlined APIs for use with a single recipient or identity and a small
@@ -66,15 +73,6 @@
   `age::scrypt::Identity` instead).
 - `age::decryptor::RecipientsDecryptor` (use `age::Decryptor` instead).
 - `age::IdentityFileEntry`
-=======
-## [0.6.1, 0.7.2, 0.8.2, 0.9.3, 0.10.1] - 2024-11-18
-### Security
-- The age plugin protocol previously allowed plugin names that could be
-  interpreted as file paths. Under certain conditions, this could lead to a
-  different binary being executed as an age plugin than intended. Plugin names
-  are now required to only contain alphanumeric characters or the four special
-  characters `+-._`.
->>>>>>> 62f15b9d
 
 ## [0.10.0] - 2024-02-04
 ### Added
