--- conflicted
+++ resolved
@@ -192,21 +192,10 @@
     ///
     /// Panics if `plugin_name` contains invalid characters.
     pub fn default_for_plugin(plugin_name: &str) -> Self {
-<<<<<<< HEAD
-        bech32::encode(
-            &format!("{}{}-", PLUGIN_IDENTITY_PREFIX, plugin_name),
-            [],
-            Variant::Bech32,
-        )
-        .expect("HRP is valid")
-        .to_uppercase()
-        .parse()
-        .unwrap()
-=======
         if valid_plugin_name(plugin_name) {
             bech32::encode(
                 &format!("{}{}-", PLUGIN_IDENTITY_PREFIX, plugin_name),
-                &[],
+                [],
                 Variant::Bech32,
             )
             .expect("HRP is valid")
@@ -217,7 +206,6 @@
             // TODO: Change the API to be fallible.
             panic!("invalid plugin name")
         }
->>>>>>> 2b501bef
     }
 
     /// Returns the plugin name for this identity.
